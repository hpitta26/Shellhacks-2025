<<<<<<< HEAD
import { useState } from 'react';
import LandingPage from './components/LandingPage';
import TranslationApp from './components/TranslationApp';

function App() {
  const [currentView, setCurrentView] = useState('landing');

  if (currentView === 'app') {
    return <TranslationApp onBackToLanding={() => setCurrentView('landing')} />;
  }

  return <LandingPage onTestApp={() => setCurrentView('app')} />;
=======
import { useState, useEffect } from 'react'
import { FiArrowRight, FiCheck } from 'react-icons/fi'

function App() {
  const [email, setEmail] = useState('')
  const [isSubmitted, setIsSubmitted] = useState(false)
  const [stars, setStars] = useState([])

  // Generate stars on mount
  useEffect(() => {
    const generateStars = () => {
      const newStars = []
      for (let i = 0; i < 150; i++) {
        newStars.push({
          id: i,
          x: Math.random() * 100,
          y: Math.random() * 100,
          size: Math.random() * 2 + 0.5,
          opacity: Math.random() * 0.3 + 0.1,
          moveSpeed: Math.random() * 0.02 + 0.005,
          direction: Math.random() * Math.PI * 2
        })
      }
      setStars(newStars)
    }

    generateStars()
  }, [])

  // Animate stars
  useEffect(() => {
    const interval = setInterval(() => {
      setStars(prevStars => 
        prevStars.map(star => ({
          ...star,
          x: (star.x + Math.cos(star.direction) * star.moveSpeed + 100) % 100,
          y: (star.y + Math.sin(star.direction) * star.moveSpeed + 100) % 100,
          opacity: star.opacity + (Math.random() - 0.5) * 0.01
        }))
      )
    }, 50)

    return () => clearInterval(interval)
  }, [])

  const handleEmailSubmit = (e) => {
    e.preventDefault()
    if (email.trim()) {
      setIsSubmitted(true)
      console.log('Email submitted:', email)
    }
  }

  return (
    <div className="min-h-screen bg-black text-white relative overflow-hidden">
      {/* Animated Stars Background */}
      <div className="fixed inset-0 pointer-events-none">
        {stars.map(star => (
          <div
            key={star.id}
            className="absolute w-px h-px bg-white rounded-full"
            style={{
              left: `${star.x}%`,
              top: `${star.y}%`,
              width: `${star.size}px`,
              height: `${star.size}px`,
              opacity: Math.max(0.05, Math.min(0.4, star.opacity)),
              transition: 'all 0.05s linear'
            }}
          />
        ))}
      </div>

      {/* Navigation */}
      <nav className="relative z-10 border-b border-gray-800">
        <div className="max-w-6xl mx-auto px-6 py-4">
          <div className="flex items-center justify-between">
            <div className="flex items-center space-x-8">
              <div className="text-xl font-medium">TranslateFlow</div>
              <div className="hidden md:flex items-center space-x-6 text-sm text-gray-400">
                <a href="#" className="hover:text-white transition-colors">API</a>
                <a href="#" className="hover:text-white transition-colors">DOCS</a>
                <a href="#" className="hover:text-white transition-colors">PRICING</a>
                <a href="#" className="hover:text-white transition-colors">CONTACT</a>
              </div>
            </div>
            <button className="border border-gray-700 hover:border-gray-600 px-4 py-2 rounded text-sm transition-colors">
              TRY TRANSLATEFLOW
            </button>
          </div>
        </div>
      </nav>

      {/* Hero Section */}
      <section className="relative z-10 px-6 py-32">
        <div className="max-w-4xl mx-auto text-center">
          {/* Logo/Icon */}
          <div className="w-20 h-20 mx-auto mb-12 flex items-center justify-center">
            <svg className="w-full h-full text-white" viewBox="0 0 100 100" fill="currentColor">
              <circle cx="50" cy="30" r="8"/>
              <circle cx="30" cy="60" r="8"/>
              <circle cx="70" cy="60" r="8"/>
              <path d="M42 38L58 52M58 38L42 52" stroke="currentColor" strokeWidth="3" fill="none"/>
            </svg>
          </div>

          <h1 className="text-5xl md:text-6xl font-light mb-8 tracking-tight">
            Translate Your Website
          </h1>
          
          <p className="text-xl md:text-2xl text-gray-400 mb-4 font-light">
            Transform any website into 100+ languages.
          </p>
          
          <p className="text-lg text-gray-500 mb-16 font-light">
            Context-aware AI that preserves meaning, tone, and brand voice across cultures.
          </p>

          <button 
            onClick={() => document.getElementById('signup').scrollIntoView()}
            className="inline-flex items-center border border-gray-700 hover:border-gray-600 px-6 py-3 rounded text-sm transition-colors"
          >
            SIGN UP NOW <FiArrowRight className="ml-2 w-4 h-4" />
          </button>
        </div>
      </section>

      {/* Simple Feature Grid */}
      <section className="relative z-10 px-6 py-24 border-t border-gray-800">
        <div className="max-w-6xl mx-auto">
          <div className="grid md:grid-cols-3 gap-16">
            <div>
              <h3 className="text-lg font-medium mb-4">Context Intelligence</h3>
              <p className="text-gray-400 text-sm leading-relaxed">
                Advanced AI analyzes context, cultural nuances, and brand voice 
                to deliver translations that feel natural in every language.
              </p>
            </div>
            
            <div>
              <h3 className="text-lg font-medium mb-4">Developer First</h3>
              <p className="text-gray-400 text-sm leading-relaxed">
                Simple REST API integration. Deploy translations instantly 
                with comprehensive documentation and SDKs.
              </p>
            </div>
            
            <div>
              <h3 className="text-lg font-medium mb-4">Enterprise Ready</h3>
              <p className="text-gray-400 text-sm leading-relaxed">
                Handle millions of words with consistent quality. 
                Built for scale with security and compliance standards.
              </p>
            </div>
          </div>
        </div>
      </section>

      {/* Process */}
      <section className="relative z-10 px-6 py-24 border-t border-gray-800">
        <div className="max-w-4xl mx-auto">
          <h2 className="text-2xl font-light mb-16 text-center">How it works</h2>
          
          <div className="space-y-12">
            <div className="flex items-start space-x-6">
              <div className="text-gray-500 text-sm mt-1">01</div>
              <div>
                <h3 className="text-lg font-medium mb-2">Upload content</h3>
                <p className="text-gray-400 text-sm">
                  Send us your website content via API or file upload. 
                  We support all major formats and content management systems.
                </p>
              </div>
            </div>
            
            <div className="flex items-start space-x-6">
              <div className="text-gray-500 text-sm mt-1">02</div>
              <div>
                <h3 className="text-lg font-medium mb-2">AI processing</h3>
                <p className="text-gray-400 text-sm">
                  Our models analyze context, tone, and cultural relevance 
                  to produce accurate translations that maintain your brand voice.
                </p>
              </div>
            </div>
            
            <div className="flex items-start space-x-6">
              <div className="text-gray-500 text-sm mt-1">03</div>
              <div>
                <h3 className="text-lg font-medium mb-2">Deploy instantly</h3>
                <p className="text-gray-400 text-sm">
                  Receive translations in minutes, not weeks. 
                  Integrate directly into your workflow or download files.
                </p>
              </div>
            </div>
          </div>
        </div>
      </section>

      {/* Stats */}
      <section className="relative z-10 px-6 py-24 border-t border-gray-800">
        <div className="max-w-4xl mx-auto">
          <div className="grid grid-cols-3 gap-8 text-center">
            <div>
              <div className="text-3xl font-light mb-2">99.7%</div>
              <div className="text-gray-500 text-sm">Accuracy</div>
            </div>
            <div>
              <div className="text-3xl font-light mb-2">100+</div>
              <div className="text-gray-500 text-sm">Languages</div>
            </div>
            <div>
              <div className="text-3xl font-light mb-2">&lt;5min</div>
              <div className="text-gray-500 text-sm">Processing</div>
            </div>
          </div>
        </div>
      </section>

      {/* Signup */}
      <section id="signup" className="relative z-10 px-6 py-32 border-t border-gray-800">
        <div className="max-w-md mx-auto text-center">
          <h2 className="text-2xl font-light mb-8">Ready to go global?</h2>
          
          {!isSubmitted ? (
            <form onSubmit={handleEmailSubmit} className="space-y-4">
              <input
                type="email"
                value={email}
                onChange={(e) => setEmail(e.target.value)}
                placeholder="Enter your email"
                className="w-full px-4 py-3 bg-black border border-gray-700 rounded text-sm focus:outline-none focus:border-gray-600 transition-colors"
                required
              />
              <button
                type="submit"
                className="w-full border border-gray-700 hover:border-gray-600 py-3 rounded text-sm transition-colors"
              >
                START FREE TRIAL
              </button>
            </form>
          ) : (
            <div className="flex items-center justify-center text-gray-400">
              <FiCheck className="w-5 h-5 mr-2" />
              <span>Thanks! We'll be in touch.</span>
            </div>
          )}
        </div>
      </section>

      {/* Footer */}
      <footer className="relative z-10 border-t border-gray-800 px-6 py-8">
        <div className="max-w-6xl mx-auto flex justify-between items-center text-sm text-gray-500">
          <div>© 2025 TranslateFlow</div>
          <div className="flex space-x-6">
            <a href="#" className="hover:text-gray-400 transition-colors">Privacy</a>
            <a href="#" className="hover:text-gray-400 transition-colors">Terms</a>
          </div>
        </div>
      </footer>
    </div>
  )
>>>>>>> 444c2f89
}

export default App;<|MERGE_RESOLUTION|>--- conflicted
+++ resolved
@@ -1,4 +1,3 @@
-<<<<<<< HEAD
 import { useState } from 'react';
 import LandingPage from './components/LandingPage';
 import TranslationApp from './components/TranslationApp';
@@ -11,271 +10,6 @@
   }
 
   return <LandingPage onTestApp={() => setCurrentView('app')} />;
-=======
-import { useState, useEffect } from 'react'
-import { FiArrowRight, FiCheck } from 'react-icons/fi'
-
-function App() {
-  const [email, setEmail] = useState('')
-  const [isSubmitted, setIsSubmitted] = useState(false)
-  const [stars, setStars] = useState([])
-
-  // Generate stars on mount
-  useEffect(() => {
-    const generateStars = () => {
-      const newStars = []
-      for (let i = 0; i < 150; i++) {
-        newStars.push({
-          id: i,
-          x: Math.random() * 100,
-          y: Math.random() * 100,
-          size: Math.random() * 2 + 0.5,
-          opacity: Math.random() * 0.3 + 0.1,
-          moveSpeed: Math.random() * 0.02 + 0.005,
-          direction: Math.random() * Math.PI * 2
-        })
-      }
-      setStars(newStars)
-    }
-
-    generateStars()
-  }, [])
-
-  // Animate stars
-  useEffect(() => {
-    const interval = setInterval(() => {
-      setStars(prevStars => 
-        prevStars.map(star => ({
-          ...star,
-          x: (star.x + Math.cos(star.direction) * star.moveSpeed + 100) % 100,
-          y: (star.y + Math.sin(star.direction) * star.moveSpeed + 100) % 100,
-          opacity: star.opacity + (Math.random() - 0.5) * 0.01
-        }))
-      )
-    }, 50)
-
-    return () => clearInterval(interval)
-  }, [])
-
-  const handleEmailSubmit = (e) => {
-    e.preventDefault()
-    if (email.trim()) {
-      setIsSubmitted(true)
-      console.log('Email submitted:', email)
-    }
-  }
-
-  return (
-    <div className="min-h-screen bg-black text-white relative overflow-hidden">
-      {/* Animated Stars Background */}
-      <div className="fixed inset-0 pointer-events-none">
-        {stars.map(star => (
-          <div
-            key={star.id}
-            className="absolute w-px h-px bg-white rounded-full"
-            style={{
-              left: `${star.x}%`,
-              top: `${star.y}%`,
-              width: `${star.size}px`,
-              height: `${star.size}px`,
-              opacity: Math.max(0.05, Math.min(0.4, star.opacity)),
-              transition: 'all 0.05s linear'
-            }}
-          />
-        ))}
-      </div>
-
-      {/* Navigation */}
-      <nav className="relative z-10 border-b border-gray-800">
-        <div className="max-w-6xl mx-auto px-6 py-4">
-          <div className="flex items-center justify-between">
-            <div className="flex items-center space-x-8">
-              <div className="text-xl font-medium">TranslateFlow</div>
-              <div className="hidden md:flex items-center space-x-6 text-sm text-gray-400">
-                <a href="#" className="hover:text-white transition-colors">API</a>
-                <a href="#" className="hover:text-white transition-colors">DOCS</a>
-                <a href="#" className="hover:text-white transition-colors">PRICING</a>
-                <a href="#" className="hover:text-white transition-colors">CONTACT</a>
-              </div>
-            </div>
-            <button className="border border-gray-700 hover:border-gray-600 px-4 py-2 rounded text-sm transition-colors">
-              TRY TRANSLATEFLOW
-            </button>
-          </div>
-        </div>
-      </nav>
-
-      {/* Hero Section */}
-      <section className="relative z-10 px-6 py-32">
-        <div className="max-w-4xl mx-auto text-center">
-          {/* Logo/Icon */}
-          <div className="w-20 h-20 mx-auto mb-12 flex items-center justify-center">
-            <svg className="w-full h-full text-white" viewBox="0 0 100 100" fill="currentColor">
-              <circle cx="50" cy="30" r="8"/>
-              <circle cx="30" cy="60" r="8"/>
-              <circle cx="70" cy="60" r="8"/>
-              <path d="M42 38L58 52M58 38L42 52" stroke="currentColor" strokeWidth="3" fill="none"/>
-            </svg>
-          </div>
-
-          <h1 className="text-5xl md:text-6xl font-light mb-8 tracking-tight">
-            Translate Your Website
-          </h1>
-          
-          <p className="text-xl md:text-2xl text-gray-400 mb-4 font-light">
-            Transform any website into 100+ languages.
-          </p>
-          
-          <p className="text-lg text-gray-500 mb-16 font-light">
-            Context-aware AI that preserves meaning, tone, and brand voice across cultures.
-          </p>
-
-          <button 
-            onClick={() => document.getElementById('signup').scrollIntoView()}
-            className="inline-flex items-center border border-gray-700 hover:border-gray-600 px-6 py-3 rounded text-sm transition-colors"
-          >
-            SIGN UP NOW <FiArrowRight className="ml-2 w-4 h-4" />
-          </button>
-        </div>
-      </section>
-
-      {/* Simple Feature Grid */}
-      <section className="relative z-10 px-6 py-24 border-t border-gray-800">
-        <div className="max-w-6xl mx-auto">
-          <div className="grid md:grid-cols-3 gap-16">
-            <div>
-              <h3 className="text-lg font-medium mb-4">Context Intelligence</h3>
-              <p className="text-gray-400 text-sm leading-relaxed">
-                Advanced AI analyzes context, cultural nuances, and brand voice 
-                to deliver translations that feel natural in every language.
-              </p>
-            </div>
-            
-            <div>
-              <h3 className="text-lg font-medium mb-4">Developer First</h3>
-              <p className="text-gray-400 text-sm leading-relaxed">
-                Simple REST API integration. Deploy translations instantly 
-                with comprehensive documentation and SDKs.
-              </p>
-            </div>
-            
-            <div>
-              <h3 className="text-lg font-medium mb-4">Enterprise Ready</h3>
-              <p className="text-gray-400 text-sm leading-relaxed">
-                Handle millions of words with consistent quality. 
-                Built for scale with security and compliance standards.
-              </p>
-            </div>
-          </div>
-        </div>
-      </section>
-
-      {/* Process */}
-      <section className="relative z-10 px-6 py-24 border-t border-gray-800">
-        <div className="max-w-4xl mx-auto">
-          <h2 className="text-2xl font-light mb-16 text-center">How it works</h2>
-          
-          <div className="space-y-12">
-            <div className="flex items-start space-x-6">
-              <div className="text-gray-500 text-sm mt-1">01</div>
-              <div>
-                <h3 className="text-lg font-medium mb-2">Upload content</h3>
-                <p className="text-gray-400 text-sm">
-                  Send us your website content via API or file upload. 
-                  We support all major formats and content management systems.
-                </p>
-              </div>
-            </div>
-            
-            <div className="flex items-start space-x-6">
-              <div className="text-gray-500 text-sm mt-1">02</div>
-              <div>
-                <h3 className="text-lg font-medium mb-2">AI processing</h3>
-                <p className="text-gray-400 text-sm">
-                  Our models analyze context, tone, and cultural relevance 
-                  to produce accurate translations that maintain your brand voice.
-                </p>
-              </div>
-            </div>
-            
-            <div className="flex items-start space-x-6">
-              <div className="text-gray-500 text-sm mt-1">03</div>
-              <div>
-                <h3 className="text-lg font-medium mb-2">Deploy instantly</h3>
-                <p className="text-gray-400 text-sm">
-                  Receive translations in minutes, not weeks. 
-                  Integrate directly into your workflow or download files.
-                </p>
-              </div>
-            </div>
-          </div>
-        </div>
-      </section>
-
-      {/* Stats */}
-      <section className="relative z-10 px-6 py-24 border-t border-gray-800">
-        <div className="max-w-4xl mx-auto">
-          <div className="grid grid-cols-3 gap-8 text-center">
-            <div>
-              <div className="text-3xl font-light mb-2">99.7%</div>
-              <div className="text-gray-500 text-sm">Accuracy</div>
-            </div>
-            <div>
-              <div className="text-3xl font-light mb-2">100+</div>
-              <div className="text-gray-500 text-sm">Languages</div>
-            </div>
-            <div>
-              <div className="text-3xl font-light mb-2">&lt;5min</div>
-              <div className="text-gray-500 text-sm">Processing</div>
-            </div>
-          </div>
-        </div>
-      </section>
-
-      {/* Signup */}
-      <section id="signup" className="relative z-10 px-6 py-32 border-t border-gray-800">
-        <div className="max-w-md mx-auto text-center">
-          <h2 className="text-2xl font-light mb-8">Ready to go global?</h2>
-          
-          {!isSubmitted ? (
-            <form onSubmit={handleEmailSubmit} className="space-y-4">
-              <input
-                type="email"
-                value={email}
-                onChange={(e) => setEmail(e.target.value)}
-                placeholder="Enter your email"
-                className="w-full px-4 py-3 bg-black border border-gray-700 rounded text-sm focus:outline-none focus:border-gray-600 transition-colors"
-                required
-              />
-              <button
-                type="submit"
-                className="w-full border border-gray-700 hover:border-gray-600 py-3 rounded text-sm transition-colors"
-              >
-                START FREE TRIAL
-              </button>
-            </form>
-          ) : (
-            <div className="flex items-center justify-center text-gray-400">
-              <FiCheck className="w-5 h-5 mr-2" />
-              <span>Thanks! We'll be in touch.</span>
-            </div>
-          )}
-        </div>
-      </section>
-
-      {/* Footer */}
-      <footer className="relative z-10 border-t border-gray-800 px-6 py-8">
-        <div className="max-w-6xl mx-auto flex justify-between items-center text-sm text-gray-500">
-          <div>© 2025 TranslateFlow</div>
-          <div className="flex space-x-6">
-            <a href="#" className="hover:text-gray-400 transition-colors">Privacy</a>
-            <a href="#" className="hover:text-gray-400 transition-colors">Terms</a>
-          </div>
-        </div>
-      </footer>
-    </div>
-  )
->>>>>>> 444c2f89
 }
 
 export default App;